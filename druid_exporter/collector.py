--- conflicted
+++ resolved
@@ -47,10 +47,7 @@
                 'query/cache/total/evictions': None,
                 'query/cache/total/timeouts': None,
                 'query/cache/total/errors': None,
-<<<<<<< HEAD
-=======
                 'query/count': None,
->>>>>>> 0be5f541
                 'query/success/count': None,
                 'query/failed/count': None,
                 'query/interrupted/count': None,
@@ -73,10 +70,7 @@
                 'segment/max': None,
                 'segment/used': ['tier', 'dataSource'],
                 'segment/scan/pending': None,
-                'jetty/numOpenConnections': None,
-                'query/success/count': None,
-                'query/failed/count': None,
-                'query/interrupted/count': None,                
+                'jetty/numOpenConnections': None
             },
             'coordinator': {
                 'segment/count': ['dataSource'],
@@ -185,9 +179,6 @@
             'ingest/handoff/failed',
             'ingest/handoff/count',
             'jetty/numOpenConnections',
-            'query/success/count',
-            'query/failed/count',
-            'query/interrupted/count',
         ])
 
     @staticmethod
@@ -274,15 +265,6 @@
             'query/cache/total/errors': GaugeMetricFamily(
                'druid_' + daemon + '_query_cache_errors_count',
                'Number of cache errors.'),
-            'query/failed/count': GaugeMetricFamily(
-               'druid_' + daemon + '_query_failed_count',
-               'Number of cache errors.'),
-            'query/success/count': GaugeMetricFamily(
-               'druid_' + daemon + '_query_success_count',
-               'Number of cache errors.'),
-            'query/interrupted/count': GaugeMetricFamily(
-               'druid_' + daemon + '_query_interrupted_count',
-               'Number of cache errors.'),                                             
             }
     def _get_query_counters(self, daemon):
         return {
