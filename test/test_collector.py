# Copyright 2017 Luca Toscano
#                Filippo Giunchedi
#                Wikimedia Foundation
# Licensed under the Apache License, Version 2.0 (the "License");
# you may not use this file except in compliance with the License.
# You may obtain a copy of the License at
#
# http://www.apache.org/licenses/LICENSE-2.0
#
# Unless required by applicable law or agreed to in writing, software
# distributed under the License is distributed on an "AS IS" BASIS,
# WITHOUT WARRANTIES OR CONDITIONS OF ANY KIND, either express or implied.
# See the License for the specific language governing permissions and
# limitations under the License.

import unittest
import logging

from collections import defaultdict
from druid_exporter.collector import DruidCollector


class TestDruidCollector(unittest.TestCase):

    def setUp(self):
        self.collector = DruidCollector()

        # List of metric names as emitted by Druid, coupled with their
        # Prometheus metric name and labels.
        self.supported_metric_names = {
            'broker': {
                'query/time': {
                    'metric_name': 'druid_broker_query_time_ms',
                    'labels': ['dataSource']
                },
                'query/bytes': {
                    'metric_name': 'druid_broker_query_bytes',
                    'labels': ['dataSource']
                },
                'query/cache/total/numEntries': {
                    'metric_name': 'druid_broker_query_cache_numentries_count',
                    'labels': None
                },
                'query/cache/total/sizeBytes': {
                    'metric_name': 'druid_broker_query_cache_size_bytes',
                    'labels': None
                },
                'query/cache/total/hits': {
                    'metric_name': 'druid_broker_query_cache_hits_count',
                    'labels': None
                },
                'query/cache/total/misses': {
                    'metric_name':'druid_broker_query_cache_hits_count',
                    'labels': None
                },
                'query/cache/total/evictions': {
                    'metric_name':'druid_broker_query_cache_evictions_count',
                    'labels': None
                },
                'query/cache/total/timeouts': {
                    'metric_name':'druid_broker_query_cache_timeouts_count',
                    'labels': None
                },
                'query/cache/total/errors': {
                    'metric_name':'druid_broker_query_cache_errors_count',
                    'labels': None
                },
<<<<<<< HEAD
                'query/success/count': {
                    'metric_name':'druid_broker_query_success_count',
                    'labels': None
                },
                'query/failed/count': {
                    'metric_name':'druid_broker_query_failed_count',
                    'labels': None
                },
                'query/interrupted/count': {
                    'metric_name':'druid_broker_query_interrupted_count',
                    'labels': None
                }                                               
=======
                'query/count': {
                    'metric_name': 'druid_broker_query_count',
                    'labels': None,
                },
                'query/success/count': {
                    'metric_name': 'druid_broker_query_success_count',
                    'labels': None,
                },
                'query/failed/count': {
                    'metric_name': 'druid_broker_query_failed_count',
                    'labels': None,
                },
                'query/interrupted/count': {
                    'metric_name': 'druid_broker_query_interrupted_count',
                    'labels': None,
                },
>>>>>>> 0be5f541
            },
            'historical': {
                'query/time': {
                    'metric_name': 'druid_historical_query_time_ms',
                    'labels': ['dataSource']
                },
                'query/bytes': {
                    'metric_name': 'druid_historical_query_bytes',
                    'labels': ['dataSource']
                },
                'query/cache/total/numEntries': {
                    'metric_name': 'druid_historical_query_cache_numentries_count',
                    'labels': None
                },
                'query/cache/total/sizeBytes': {
                    'metric_name': 'druid_historical_query_cache_size_bytes',
                    'labels': None
                },
                'query/cache/total/hits': {
                    'metric_name': 'druid_historical_query_cache_hits_count',
                    'labels': None
                },
                'query/cache/total/misses': {
                    'metric_name':'druid_historical_query_cache_hits_count',
                    'labels': None
                },
                'query/cache/total/evictions': {
                    'metric_name':'druid_historical_query_cache_evictions_count',
                    'labels': None
                },
                'query/cache/total/timeouts': {
                    'metric_name':'druid_historical_query_cache_timeouts_count',
                    'labels': None
                },
                'query/cache/total/errors': {
                    'metric_name':'druid_historical_query_cache_errors_count',
                    'labels': None
                },
                'segment/count': {
                    'metric_name': 'druid_historical_segment_count',
                    'labels': ['tier', 'dataSource']
                },
                'segment/max': {
                    'metric_name': 'druid_historical_max_segment_bytes',
                    'labels': None
                },
                'segment/used': {
                    'metric_name': 'druid_historical_segment_used_bytes',
                    'labels': ['tier', 'dataSource']
                },
                'segment/scan/pending': {
                    'metric_name': 'druid_historical_segment_scan_pending',
                    'labels': None
                },
<<<<<<< HEAD
                'jetty/numOpenConnections': {
                    'metric_name': 'druid_historical_jetty_numOpenConnections',
                    'labels': None
                },
                'query/success/count': {
                    'metric_name':'druid_historical_query_success_count',
                    'labels': None
                },
                'query/failed/count': {
                    'metric_name':'druid_historical_query_failed_count',
                    'labels': None
                },
                'query/interrupted/count': {
                    'metric_name':'druid_historical_query_interrupted_count',
                    'labels': None
                }                                           
=======
                'query/count': {
                    'metric_name': 'druid_historical_query_count',
                    'labels': None,
                },
                'query/success/count': {
                    'metric_name': 'druid_historical_query_success_count',
                    'labels': None,
                },
                'query/failed/count': {
                    'metric_name': 'druid_historical_query_failed_count',
                    'labels': None,
                },
                'query/interrupted/count': {
                    'metric_name': 'druid_historical_query_interrupted_count',
                    'labels': None,
                },
>>>>>>> 0be5f541
            },
            'coordinator': {
                'segment/assigned/count': {
                    'metric_name': 'druid_coordinator_segment_assigned_count',
                    'labels': ['tier'],
                },
                'segment/moved/count': {
                    'metric_name': 'druid_coordinator_segment_moved_count',
                    'labels': ['tier']
                },
                'segment/dropped/count': {
                    'metric_name': 'druid_coordinator_segment_dropped_count',
                    'labels': ['tier']
                },
                'segment/deleted/count': {
                    'metric_name': 'druid_coordinator_segment_deleted_count',
                    'labels': ['tier']
                },
                'segment/unneeded/count': {
                    'metric_name': 'druid_coordinator_segment_unneeded_count',
                    'labels': ['tier']
                },
                'segment/overShadowed/count': {
                    'metric_name': 'druid_coordinator_segment_overshadowed_count',
                    'labels': None
                },
                'segment/loadQueue/failed': {
                    'metric_name': 'druid_coordinator_segment_loadqueue_failed_count',
                    'labels': ['server']
                },
                'segment/loadQueue/count': {
                    'metric_name': 'druid_coordinator_segment_loadqueue_count',
                    'labels': ['server']
                },
                'segment/dropQueue/count': {
                    'metric_name': 'druid_coordinator_segment_dropqueue_count',
                    'labels': ['server']
                },
                'segment/size': {
                    'metric_name': 'druid_coordinator_segment_size_bytes',
                    'labels': ['dataSource']
                },
                'segment/count': {
                    'metric_name': 'druid_coordinator_segment_count',
                    'labels': ['dataSource']
                },
                'segment/unavailable/count': {
                    'metric_name': 'druid_coordinator_segment_unavailable_count',
                    'labels': ['dataSource']
                },
                'segment/underReplicated/count': {
                    'metric_name': 'druid_coordinator_segment_under_replicated_count',
                    'labels': ['tier', 'dataSource']
                },
                'jetty/numOpenConnections': {
                    'metric_name': 'druid_coordinator_jetty_numOpenConnections',
                    'labels': None
                },                
            },
            'peon': {
                'query/time': {
                    'metric_name': 'druid_peon_query_time_ms',
                    'labels': ['dataSource']
                },
                'query/bytes': {
                    'metric_name': 'druid_peon_query_bytes',
                    'labels': ['dataSource']
                },
                'ingest/events/thrownAway': {
                    'metric_name': 'druid_realtime_ingest_events_thrown_away_count',
                    'labels': ['dataSource'],
                },
                'ingest/events/unparseable': {
                    'metric_name': 'druid_realtime_ingest_events_unparseable_count',
                    'labels': ['dataSource'],
                },
                'ingest/events/processed': {
                    'metric_name': 'druid_realtime_ingest_events_processed_count',
                    'labels': ['dataSource'],
                },
                'ingest/rows/output': {
                    'metric_name': 'druid_realtime_ingest_rows_output_count',
                    'labels': ['dataSource'],
                },
                'ingest/persists/count': {
                    'metric_name': 'druid_realtime_ingest_persists_count',
                    'labels': ['dataSource'],
                },
                'ingest/persists/failed': {
                    'metric_name': 'druid_realtime_ingest_persists_failed_count',
                    'labels': ['dataSource'],
                },
                'ingest/handoff/failed': {
                    'metric_name': 'druid_realtime_ingest_handoff_failed_count',
                    'labels': ['dataSource'],
                },
                'ingest/handoff/count': {
                    'metric_name': 'druid_realtime_ingest_handoff_count',
                    'labels': ['dataSource'],
                }
            },
            'middlemanager': {
                'query/time': {
                    'metric_name': 'druid_peon_query_time_ms',
                    'labels': ['dataSource']
                },
                'query/bytes': {
                    'metric_name': 'druid_peon_query_bytes',
                    'labels': ['dataSource']
                },
                'ingest/events/thrownAway': {
                    'metric_name': 'druid_realtime_ingest_events_thrown_away_count',
                    'labels': ['dataSource'],
                },
                'ingest/events/unparseable': {
                    'metric_name': 'druid_realtime_ingest_events_unparseable_count',
                    'labels': ['dataSource'],
                },
                'ingest/events/processed': {
                    'metric_name': 'druid_realtime_ingest_events_processed_count',
                    'labels': ['dataSource'],
                },
                'ingest/rows/output': {
                    'metric_name': 'druid_realtime_ingest_rows_output_count',
                    'labels': ['dataSource'],
                },
                'ingest/persists/count': {
                    'metric_name': 'druid_realtime_ingest_persists_count',
                    'labels': ['dataSource'],
                },
                'ingest/persists/failed': {
                    'metric_name': 'druid_realtime_ingest_persists_failed_count',
                    'labels': ['dataSource'],
                },
                'ingest/handoff/failed': {
                    'metric_name': 'druid_realtime_ingest_handoff_failed_count',
                    'labels': ['dataSource'],
                },
                'ingest/handoff/count': {
                    'metric_name': 'druid_realtime_ingest_handoff_count',
                    'labels': ['dataSource'],
                },
                'jetty/numOpenConnections': {
                    'metric_name': 'druid_middlemanager_jetty_numOpenConnections',
                    'labels': None,
                },                
            }            
        }
        self.metrics_without_labels = [
            'druid_historical_segment_scan_pending',
            'druid_historical_max_segment_bytes',
            'druid_coordinator_segment_overshadowed_count',
            'druid_coordinator_jetty_numOpenConnections',            
            'druid_broker_query_cache_numentries_count',
            'druid_broker_query_cache_size_bytes',
            'druid_broker_query_cache_hits_count',
            'druid_broker_query_cache_misses_count',
            'druid_broker_query_cache_evictions_count',
            'druid_broker_query_cache_timeouts_count',
            'druid_broker_query_cache_errors_count',
            'druid_broker_success_query_count',
            'druid_broker_interrupted_query_count',
            'druid_broker_failed_query_count',
            'druid_broker_query_count',
            'druid_historical_query_cache_numentries_count',
            'druid_historical_query_cache_size_bytes',
            'druid_historical_query_cache_hits_count',
            'druid_historical_query_cache_misses_count',
            'druid_historical_query_cache_evictions_count',
            'druid_historical_query_cache_timeouts_count',
            'druid_historical_query_cache_errors_count',
<<<<<<< HEAD
            'druid_exporter_datapoints_registered_count_total',
            'druid_historical_jetty_numOpenConnections',
            'druid_middlemanager_jetty_numOpenConnections',
            'druid_broker_query_success_count',
            'druid_broker_query_failed_count',
            'druid_broker_query_interrupted_count',  
            'druid_historical_query_success_count',
            'druid_historical_query_failed_count',
            'druid_historical_query_interrupted_count',                                
=======
            'druid_historical_success_query_count',
            'druid_historical_interrupted_query_count',
            'druid_historical_failed_query_count',
            'druid_historical_query_count',
            'druid_exporter_datapoints_registered_total',
>>>>>>> 0be5f541
        ]

    def test_store_histogram(self):
        """Check that multiple datapoints modify the self.histograms data-structure
           in the expected way.
        """
        datapoint = {'feed': 'metrics', 'service': 'druid/historical', 'dataSource': 'test',
                     'metric': 'query/time', 'value': 42}
        self.collector.register_datapoint(datapoint)
        expected_struct = {
            'query/time': {
                'historical':
                    {'test': {'10': 0, '100': 1, '500': 1, '1000': 1, '2000': 1, '3000': 1, '5000': 1, '7000': 1, '10000': 1, 'inf': 1, 'sum': 42.0}}}}
        expected_result = defaultdict(lambda: {}, expected_struct)
        self.assertEqual(self.collector.histograms, expected_result)

        datapoint = {'feed': 'metrics', 'service': 'druid/historical', 'dataSource': 'test',
                     'metric': 'query/time', 'value': 5}
        self.collector.register_datapoint(datapoint)
        for bucket in expected_struct['query/time']['historical']['test']:
            if bucket != 'sum':
                expected_struct['query/time']['historical']['test'][bucket] += 1
            else:
                expected_struct['query/time']['historical']['test'][bucket] += 5
        self.assertEqual(self.collector.histograms, expected_result)

        datapoint = {'feed': 'metrics', 'service': 'druid/historical', 'dataSource': 'test2',
                     'metric': 'query/time', 'value': 5}
        self.collector.register_datapoint(datapoint)
        expected_result['query/time']['historical']['test2'] = {'10': 1, '100': 1, '500': 1, '1000': 1,
                                                                '2000': 1, '3000': 1, '5000': 1, '7000': 1,
                                                                '10000': 1, 'inf': 1, 'sum': 5.0}
        self.assertEqual(self.collector.histograms, expected_result)

        datapoint = {'feed': 'metrics', 'service': 'druid/broker', 'dataSource': 'test',
                     'metric': 'query/time', 'value': 42}
        self.collector.register_datapoint(datapoint)
        expected_result['query/time']['broker'] = {
            'test': {'10': 0, '100': 1, '500': 1, '1000': 1, '2000': 1, '3000': 1, '5000': 1, '7000': 1, '10000': 1, 'inf': 1, 'sum': 42.0}}
        self.assertEqual(self.collector.histograms, expected_result)

        datapoint = {'feed': 'metrics', 'service': 'druid/broker', 'dataSource': 'test',
                     'metric': 'query/time', 'value': 600}
        self.collector.register_datapoint(datapoint)
        for bucket in expected_struct['query/time']['broker']['test']:
            if bucket == 'sum':
                expected_struct['query/time']['broker']['test'][bucket] += 600
            elif 600 <= float(bucket):
                expected_struct['query/time']['broker']['test'][bucket] += 1
        self.assertEqual(self.collector.histograms, expected_result)

        datapoint = {'feed': 'metrics', 'service': 'druid/broker', 'dataSource': 'test2',
                     'metric': 'query/time', 'value': 5}
        self.collector.register_datapoint(datapoint)
        expected_result['query/time']['broker']['test2'] = {'10': 1, '100': 1, '500': 1, '1000': 1,
                                                            '2000': 1, '3000': 1, '5000': 1, '7000': 1,
                                                            '10000': 1, 'inf': 1, 'sum': 5.0}
        self.assertEqual(self.collector.histograms, expected_result)

    def test_store_counter(self):
        """Check that multiple datapoints modify the self.counters data-structure
           in the expected way.
        """
        # First datapoint should add the missing layout to the data structure
        datapoint = {'feed': 'metrics', 'service': 'druid/historical', 'dataSource': 'test',
                     'metric': 'segment/used', 'tier': '_default_tier', 'value': 42}
        self.collector.register_datapoint(datapoint)
        expected_struct = {'segment/used': {'historical': {'_default_tier': {'test': 42.0}}}}
        expected_result = defaultdict(lambda: {}, expected_struct)
        self.assertEqual(self.collector.counters, expected_result)

        # Second datapoint for the same daemon but different metric should create
        # the missing layout without touching the rest.
        datapoint = {'feed': 'metrics', 'service': 'druid/historical', 'dataSource': 'test',
                     'metric': 'query/cache/total/evictions', 'value': 142}
        self.collector.register_datapoint(datapoint)
        expected_result['query/cache/total/evictions'] = {'historical': 142.0}
        self.assertEqual(self.collector.counters, expected_result)

        # Third datapoint for the same metric as used in the first test, should
        # add a key to the already existent dictionary.
        datapoint = {'feed': 'metrics', 'service': 'druid/historical', 'dataSource': 'test2',
                     'metric': 'segment/count', 'tier': '_default_tier', 'value': 543}
        self.collector.register_datapoint(datapoint)
        expected_result['segment/count'] = {'historical': {'_default_tier': {'test2': 543.0}}}
        self.assertEqual(self.collector.counters, expected_result)

        # Fourth datapoint for an already seen metric but different daemon
        datapoint = {'feed': 'metrics', 'service': 'druid/coordinator', 'dataSource': 'test',
                     'metric': 'segment/count', 'value': 111}
        self.collector.register_datapoint(datapoint)
        expected_result['segment/count']['coordinator'] = {'test': 111.0}
        self.assertEqual(self.collector.counters, expected_result)

        # Fifth datapoint should override a pre-existent value
        datapoint = {'feed': 'metrics', 'service': 'druid/historical', 'dataSource': 'test',
                     'metric': 'segment/used', 'tier': '_default_tier', 'value': 11}
        self.collector.register_datapoint(datapoint)
        expected_result['segment/used']['historical']['_default_tier']['test'] = 11.0
        self.assertEqual(self.collector.counters, expected_result)

    def test_metrics_without_datapoints(self):
        """Whenever a Prometheus metric needs to be rendered, it may happen that
           no datapoints have been registered yet. In case that the metric do not
           have any label associated with it, 'nan' will be returned, otherwise
           the metric will not be rendered.
        """
        druid_metric_names = []
        for metric in self.collector.collect():
            if not metric.samples[0][0].startswith("druid_") or \
                    "scrape" in metric.samples[0][0]:
                continue
            self.assertEqual(len(metric.samples), 1)
            druid_metric_names.append(metric.samples[0][0])

        self.assertEqual(set(druid_metric_names), set(self.metrics_without_labels))
    def test_add_one_datapoint_for_each_metric(self):
        """Add one datapoint for each metric and make sure that they render correctly
           when running collect()
        """
        datapoints = [
            {"feed": "metrics",
             "timestamp": "2017-11-14T16:25:01.395Z",
             "service": "druid/broker",
             "host": "druid1001.eqiad.wmnet:8082",
             "metric": "query/time",
             "value": 10,
             "context": "{\"queryId\":\"b09649a1-a440-463f-8b7e-6b476cc22d45\",\"timeout\":40000}",
             "dataSource": "NavigationTiming",
             "duration": "PT94670899200S", "hasFilters": "false",
             "id": "b09649a1-a440-463f-8b7e-6b476cc22d45",
             "interval": ["0000-01-01T00:00:00.000Z/3000-01-01T00:00:00.000Z"],
             "remoteAddress": "10.64.53.26", "success": "true",
             "type": "timeBoundary", "version": "0.9.2"},

            {"feed": "metrics",
             "timestamp": "2017-11-14T16:25:01.395Z",
             "service": "druid/historical",
             "host": "druid1001.eqiad.wmnet:8082",
             "metric": "query/time",
             "value": 1,
             "context": "{\"queryId\":\"b09649a1-a440-463f-8b7e-6b476cc22d45\",\"timeout\":40000}",
             "dataSource": "NavigationTiming",
             "duration": "PT94670899200S", "hasFilters": "false",
             "id": "b09649a1-a440-463f-8b7e-6b476cc22d45",
             "interval": ["0000-01-01T00:00:00.000Z/3000-01-01T00:00:00.000Z"],
             "remoteAddress": "10.64.53.26", "success": "true",
             "type": "timeBoundary", "version": "0.9.2"},

            {"feed": "metrics", "timestamp": "2017-12-06T11:59:35.682Z",
             "service": "druid/peon", "host": "druid1001.eqiad.wmnet:8101",
             "metric": "query/time", "value": 9,
             "context": "{\"finalize\":false}",
             "dataSource": "banner_activity_minutely",
             "duration": "PT3600S", "hasFilters": "false",
             "id": "aab8a8af-f338-42af-86da-ffdc05a2bcd2",
             "interval": ["2017-12-06T11:00:00.000Z/2017-12-06T12:00:00.000Z"],
             "remoteAddress": "10.64.5.101", "success": "true",
             "type": "timeBoundary", "version": "0.9.2"},

            {"feed": "metrics", "timestamp": "2017-12-06T11:59:35.682Z",
             "service": "druid/peon", "host": "druid1001.eqiad.wmnet:8101",
             "metric": "query/bytes", "value": 85,
             "context": "{\"finalize\":false}",
             "dataSource": "banner_activity_minutely",
             "duration": "PT3600S", "hasFilters": "false",
             "id": "aab8a8af-f338-42af-86da-ffdc05a2bcd2",
             "interval": ["2017-12-06T11:00:00.000Z/2017-12-06T12:00:00.000Z"],
             "remoteAddress": "10.64.5.101",
             "type": "timeBoundary", "version": "0.9.2"},

            {"feed": "metrics", "timestamp": "2017-11-14T13:11:55.581Z",
             "service": "druid/broker", "host": "druid1001.eqiad.wmnet:8083",
             "metric": "query/bytes", "value": 1015,
             "context": "{\"bySegment\":true,\"finalize\":false,\"populateCache\":false,\
                          \"priority\": 0,\"queryId\":\"d96c4b73-8e9b-4a43-821d-f194b4e134d7\",\
                          \"timeout\":40000}",
             "dataSource": "webrequest", "duration": "PT3600S",
             "hasFilters": "false", "id": "d96c4b73-8e9b-4a43-821d-f194b4e134d7",
             "interval": ["2017-11-14T11:00:00.000Z/2017-11-14T12:00:00.000Z"],
             "remoteAddress": "10.64.5.101", "type": "segmentMetadata",
             "version": "0.9.2"},

            {"feed": "metrics", "timestamp": "2017-11-14T13:11:55.581Z",
             "service": "druid/historical", "host": "druid1001.eqiad.wmnet:8083",
             "metric": "query/bytes", "value": 1015,
             "context": "{\"bySegment\":true,\"finalize\":false,\"populateCache\":false,\
                         \"priority\": 0,\"queryId\":\"d96c4b73-8e9b-4a43-821d-f194b4e134d7\"\
                         ,\"timeout\":40000}",
             "dataSource": "webrequest", "duration": "PT3600S", "hasFilters": "false",
             "id": "d96c4b73-8e9b-4a43-821d-f194b4e134d7",
             "interval": ["2017-11-14T11:00:00.000Z/2017-11-14T12:00:00.000Z"],
             "remoteAddress": "10.64.5.101", "type": "segmentMetadata",
             "version": "0.9.2"},

            {"feed": "metrics", "timestamp": "2017-11-14T16:25:39.217Z",
             "service": "druid/broker", "host": "druid1001.eqiad.wmnet:8082",
             "metric": "query/cache/total/numEntries", "value": 5350},

            {"feed": "metrics", "timestamp": "2017-11-14T16:25:39.217Z",
             "service": "druid/historical", "host": "druid1001.eqiad.wmnet:8082",
             "metric": "query/cache/total/numEntries", "value": 5351},

            {"feed": "metrics", "timestamp": "2017-11-14T16:25:39.217Z",
             "service": "druid/broker", "host": "druid1001.eqiad.wmnet:8082",
             "metric": "query/cache/total/sizeBytes", "value": 23951932},

            {"feed": "metrics", "timestamp": "2017-11-14T16:25:39.217Z",
             "service": "druid/historical", "host": "druid1001.eqiad.wmnet:8082",
             "metric": "query/cache/total/sizeBytes", "value": 2391931},

            {"feed": "metrics",
             "timestamp": "2017-11-14T16:25:39.217Z", "service": "druid/broker",
             "host": "druid1001.eqiad.wmnet:8082",
             "metric": "query/cache/total/hits", "value": 358547},

            {"feed": "metrics",
             "timestamp": "2017-11-14T16:25:39.217Z", "service": "druid/historical",
             "host": "druid1001.eqiad.wmnet:8082",
             "metric": "query/cache/total/hits", "value": 358548},

            {"feed": "metrics", "timestamp": "2017-11-14T13:08:20.820Z",
             "service": "druid/broker", "host": "druid1001.eqiad.wmnet:8082",
             "metric": "query/cache/total/misses", "value": 188},

            {"feed": "metrics", "timestamp": "2017-11-14T13:08:20.820Z",
             "service": "druid/historical", "host": "druid1001.eqiad.wmnet:8083",
             "metric": "query/cache/total/misses", "value": 1887},

            {"feed": "metrics", "timestamp": "2017-11-14T13:08:20.820Z",
             "service": "druid/broker", "host": "druid1001.eqiad.wmnet:8083",
             "metric": "query/cache/total/evictions", "value": 0},

            {"feed": "metrics", "timestamp": "2017-11-14T13:08:20.820Z",
             "service": "druid/historical", "host": "druid1001.eqiad.wmnet:8083",
             "metric": "query/cache/total/evictions", "value": 0},

            {"feed": "metrics", "timestamp": "2017-11-14T16:25:39.217Z",
             "service": "druid/broker", "host": "druid1001.eqiad.wmnet:8082",
             "metric": "query/cache/total/timeouts", "value": 0},

            {"feed": "metrics", "timestamp": "2017-11-14T16:25:39.217Z",
             "service": "druid/historical", "host": "druid1001.eqiad.wmnet:8082",
             "metric": "query/cache/total/timeouts", "value": 0},

            {"feed": "metrics", "timestamp": "2017-11-14T16:25:39.217Z",
             "service": "druid/broker", "host": "druid1001.eqiad.wmnet:8082",
             "metric": "query/cache/total/errors", "value": 0},

            {"feed": "metrics", "timestamp": "2017-11-14T16:25:39.217Z",
             "service": "druid/historical", "host": "druid1001.eqiad.wmnet:8082",
             "metric": "query/cache/total/errors", "value": 0},

            {"feed": "metrics", "timestamp": "2017-11-14T13:07:20.823Z",
             "service": "druid/historical", "host": "druid1001.eqiad.wmnet:8083",
             "metric": "segment/count", "value": 41, "dataSource": "netflow",
             "priority": "0", "tier": "_default_tier"},

            {"feed": "metrics", "timestamp": "2017-11-14T12:14:53.697Z",
             "service": "druid/coordinator", "host": "druid1001.eqiad.wmnet: 8081",
             "metric": "segment/count", "value": 56, "dataSource": "netflow"},

            {"feed": "metrics", "timestamp": "2017-12-07T09:55:04.937Z",
             "service": "druid/historical", "host": "druid1001.eqiad.wmnet:8083",
             "metric": "segment/used", "value": 3252671142,
             "dataSource": "banner_activity_minutely",
             "priority": "0", "tier": "_default_tier"},

            {"feed": "metrics", "timestamp": "2017-11-14T13:08:20.820Z",
             "service": "druid/historical", "host": "druid1001.eqiad.wmnet:8083",
             "metric": "segment/max", "value": 2748779069440},

            {"feed": "metrics", "timestamp": "2017-11-14T13:08:20.819Z",
             "service": "druid/historical", "host": "druid1001.eqiad.wmnet:8083",
             "metric": "segment/scan/pending", "value": 0},

            {"feed": "metrics", "timestamp": "2017-11-14T16:15:15.577Z",
             "service": "druid/coordinator",
             "host": "druid1001.eqiad.wmnet:8081", "metric": "segment/assigned/count",
             "value": 0.0, "tier": "_default_tier"},

            {"feed": "metrics",
             "timestamp": "2017-11-14T16:19:46.564Z",
             "service": "druid/coordinator", "host": "druid1001.eqiad.wmnet:8081",
             "metric": "segment/moved/count", "value": 0.0,
             "tier": "_default_tier"},

            {"feed": "metrics",
             "timestamp": "2017-11-14T16:19:46.564Z",
             "service": "druid/coordinator", "host": "druid1001.eqiad.wmnet:8081",
             "metric": "segment/dropped/count",
             "value": 0.0, "tier": "_default_tier"},

            {"feed": "metrics",
             "timestamp": "2017-11-14T16:19:46.564Z",
             "service": "druid/coordinator", "host": "druid1001.eqiad.wmnet:8081",
             "metric": "segment/deleted/count",
             "value": 0.0, "tier": "_default_tier"},

            {"feed": "metrics",
             "timestamp": "2017-11-14T16:19:46.564Z",
             "service": "druid/coordinator",
             "host": "druid1001.eqiad.wmnet:8081", "metric": "segment/unneeded/count",
             "value": 0.0, "tier": "_default_tier"},

            {"feed": "metrics",
             "timestamp": "2017-11-14T16:19:46.564Z",
             "service": "druid/coordinator", "host": "druid1001.eqiad.wmnet:8081",
             "metric": "segment/overShadowed/count", "value": 0.0},

            {"feed": "metrics",
             "timestamp": "2017-11-14T16:25:47.866Z",
             "service": "druid/coordinator", "host": "druid1001.eqiad.wmnet:8081",
             "metric": "segment/loadQueue/failed",
             "value": 0, "server": "druid1003.eqiad.wmnet:8083"},

            {"feed": "metrics",
             "timestamp": "2017-11-14T16:25:47.866Z",
             "service": "druid/coordinator",
             "host": "druid1001.eqiad.wmnet:8081",
             "metric": "segment/loadQueue/count",
             "value": 0, "server": "druid1003.eqiad.wmnet:8083"},

            {"feed": "metrics",
             "timestamp": "2017-11-14T16:25:47.866Z",
             "service": "druid/coordinator",
             "host": "druid1001.eqiad.wmnet:8081",
             "metric": "segment/dropQueue/count",
             "value": 0, "server": "druid1003.eqiad.wmnet:8083"},

            {"feed": "metrics",
             "timestamp": "2017-11-14T16:27:18.196Z",
             "service": "druid/coordinator",
             "host": "druid1001.eqiad.wmnet:8081",
             "metric": "segment/size", "value": 12351349,
             "dataSource": "unique_devices_per_project_family_daily"},

            {"feed": "metrics",
             "timestamp": "2017-11-14T16:27:18.189Z",
             "service": "druid/coordinator",
             "host": "druid1001.eqiad.wmnet:8081",
             "metric": "segment/unavailable/count",
             "value": 0, "dataSource": "unique_devices_per_domain_monthly"},

            {"feed": "metrics",
             "timestamp": "2017-11-14T16:27:48.310Z",
             "service": "druid/coordinator",
             "host": "druid1001.eqiad.wmnet:8081",
             "metric": "segment/underReplicated/count", "value": 0,
             "dataSource": "unique_devices_per_project_family_monthly",
             "tier": "_default_tier"},

            {"feed": "metrics",
             "timestamp": "2017-12-06T12:12:14.747Z",
             "service": "druid/peon",
             "host": "druid1001.eqiad.wmnet:8101",
             "metric": "ingest/events/thrownAway", "value": 0,
             "dataSource": "banner_activity_minutely",
             "taskId": ["index_realtime_banner_activity_minutely_2017-12-06T11:00:00.000Z_2_0"]},

            {"feed": "metrics", "timestamp": "2017-12-06T12:12:14.747Z",
             "service": "druid/peon", "host": "druid1001.eqiad.wmnet:8101",
             "metric": "ingest/events/unparseable", "value": 0,
             "dataSource": "banner_activity_minutely",
             "taskId": ["index_realtime_banner_activity_minutely_2017-12-06T11:00:00.000Z_2_0"]},

            {"feed": "metrics", "timestamp": "2017-12-06T12:12:14.748Z",
             "service": "druid/peon", "host": "druid1001.eqiad.wmnet:8101",
             "metric": "ingest/events/processed", "value": 0,
             "dataSource": "banner_activity_minutely",
             "taskId": ["index_realtime_banner_activity_minutely_2017-12-06T11:00:00.000Z_2_0"]},

            {"feed": "metrics", "timestamp": "2017-12-06T12:12:14.749Z",
             "service": "druid/peon", "host": "druid1001.eqiad.wmnet:8101",
             "metric": "ingest/rows/output", "value": 0, "dataSource": "banner_activity_minutely",
             "taskId": ["index_realtime_banner_activity_minutely_2017-12-06T11:00:00.000Z_2_0"]},

            {"feed": "metrics", "timestamp": "2017-12-06T12:12:14.749Z",
             "service": "druid/peon", "host": "druid1001.eqiad.wmnet:8101",
             "metric": "ingest/persists/count", "value": 0,
             "dataSource": "banner_activity_minutely",
             "taskId": ["index_realtime_banner_activity_minutely_2017-12-06T11:00:00.000Z_2_0"]},

            {"feed": "metrics", "timestamp": "2017-12-06T12:12:14.750Z", "service": "druid/peon",
             "host": "druid1001.eqiad.wmnet:8101", "metric": "ingest/persists/failed",
             "value": 0, "dataSource": "banner_activity_minutely",
             "taskId": ["index_realtime_banner_activity_minutely_2017-12-06T11:00:00.000Z_2_0"]},

            {"feed": "metrics", "timestamp": "2017-12-06T12:12:14.750Z",
             "service": "druid/peon", "host": "druid1001.eqiad.wmnet:8101",
             "metric": "ingest/handoff/failed", "value": 0,
             "dataSource": "banner_activity_minutely",
             "taskId": ["index_realtime_banner_activity_minutely_2017-12-06T11:00:00.000Z_2_0"]},

            {"feed": "metrics", "timestamp": "2017-12-06T12:12:14.751Z", "service": "druid/peon",
             "host": "druid1001.eqiad.wmnet:8101", "metric": "ingest/handoff/count", "value": 0,
             "dataSource": "banner_activity_minutely",
             "taskId": ["index_realtime_banner_activity_minutely_2017-12-06T11:00:00.000Z_2_0"]},
<<<<<<< HEAD
             
            {"feed":"metrics","timestamp":"2019-03-29T20:31:26.826Z","service":"druid/coordinator",
            "host":"ip-10-0-5-184.ec2.internal:9082","version":"0.12.3",
            "metric":"jetty/numOpenConnections","value":4},
            
            {"feed":"metrics","timestamp":"2019-03-29T21:23:08.981Z","service":"druid/middlemanager",
            "host":"ip-10-0-2-76.ec2.internal:20003","version":"0.12.3",
            "metric":"jetty/numOpenConnections","value":14,"dataSource":["campaignsummary"],
            "id":["index_kafka_campaignsummary_a699d42600a3fff_bakggdka"]},
            
            {"feed":"metrics","timestamp":"2019-03-29T20:31:26.826Z","service":"druid/historical",
            "host":"ip-10-0-5-124.ec2.internal:9082","version":"0.12.3",
            "metric":"jetty/numOpenConnections","value":12},

            {"feed":"metrics","timestamp":"2019-04-05T18:27:49.812Z","service":"druid/broker",
            "host":"ip-10-0-5-240.ec2.internal:9080","version":"0.12.3",
            "metric":"query/failed/count","value":0},

            {"feed":"metrics","timestamp":"2019-04-05T18:18:49.811Z","service":"druid/broker",
            "host":"ip-10-0-5-240.ec2.internal:9080","version":"0.12.3",
            "metric":"query/success/count","value":60},
            
            {"feed":"metrics","timestamp":"2019-04-05T18:27:49.812Z","service":"druid/broker",
            "host":"ip-10-0-5-240.ec2.internal:9080","version":"0.12.3",
            "metric":"query/interrupted/count","value":0},  
            
            {"feed":"metrics","timestamp":"2019-04-05T18:27:49.812Z","service":"druid/historical",
            "host":"ip-10-0-5-240.ec2.internal:9080","version":"0.12.3",
            "metric":"query/failed/count","value":0},

            {"feed":"metrics","timestamp":"2019-04-05T18:18:49.811Z","service":"druid/historical",
            "host":"ip-10-0-5-240.ec2.internal:9080","version":"0.12.3",
            "metric":"query/success/count","value":60},
            
            {"feed":"metrics","timestamp":"2019-04-05T18:27:49.812Z","service":"druid/historical",
            "host":"ip-10-0-5-240.ec2.internal:9080","version":"0.12.3",
            "metric":"query/interrupted/count","value":0},                                                      
=======

            {"feed":"metrics", "timestamp":"2019-08-16T13:27:50.945Z", "service":"druid/broker",
             "host":"druid1001.eqiad.wmnet:8082", "metric":"query/count", "value":223},

            {"feed":"metrics", "timestamp":"2019-08-16T13:27:50.945Z", "service":"druid/broker",
             "host":"druid1001.eqiad.wmnet:8082", "metric":"query/success/count", "value":223},

            {"feed":"metrics", "timestamp":"2019-08-16T13:27:50.945Z", "service":"druid/broker",
             "host":"druid1001.eqiad.wmnet:8082", "metric":"query/interrupted/count", "value":0},

            {"feed":"metrics", "timestamp":"2019-08-16T13:27:50.946Z", "service":"druid/broker",
             "host":"druid1001.eqiad.wmnet:8082", "metric":"query/failed/count", "value":0},

            {"feed":"metrics", "timestamp":"2019-08-16T13:27:50.945Z", "service":"druid/historical",
             "host":"druid1001.eqiad.wmnet:8082", "metric":"query/count", "value":223},

            {"feed":"metrics", "timestamp":"2019-08-16T13:27:50.945Z", "service":"druid/historical",
             "host":"druid1001.eqiad.wmnet:8082", "metric":"query/success/count", "value":223},

            {"feed":"metrics", "timestamp":"2019-08-16T13:27:50.945Z", "service":"druid/historical",
             "host":"druid1001.eqiad.wmnet:8082", "metric":"query/interrupted/count", "value":0},

            {"feed":"metrics", "timestamp":"2019-08-16T13:27:50.946Z", "service":"druid/historical",
             "host":"druid1001.eqiad.wmnet:8082", "metric":"query/failed/count", "value":0}
>>>>>>> 0be5f541
        ]

        # The following datapoint registration batch should not generate
        # any exception (breaking the test).
        for datapoint in datapoints:
            self.collector.register_datapoint(datapoint)

        # Running it twice should not produce more metrics
        for datapoint in datapoints:
            self.collector.register_datapoint(datapoint)

        collected_metrics = 0
        prometheus_metric_samples = []
        for metric in self.collector.collect():
            # Metrics should not be returned if no sample is associated
            # (not even a 'nan')
            self.assertNotEqual(metric.samples, [])
            if metric.samples and metric.samples[0][0].startswith('druid_'):
                collected_metrics += 1
                prometheus_metric_samples.append(metric.samples)

        # Number of metrics pushed using register_datapoint plus the ones
        # generated by the exporter for bookeeping,
        # like druid_exporter_datapoints_registered_total
        expected_druid_metrics_len = len(datapoints) + 1
        self.assertEqual(collected_metrics, expected_druid_metrics_len)

        for datapoint in datapoints:
            metric = datapoint['metric']
            daemon = datapoint['service'].split('/')[1]
            prometheus_metric_name = self.supported_metric_names[daemon][metric]['metric_name']
            prometheus_metric_labels = self.supported_metric_names[daemon][metric]['labels']

            # The prometheus metric samples are in two forms:
            # 1) histograms:
            # [('druid_broker_query_time_ms_bucket', {'datasource': 'NavigationTiming', 'le': '10'}, 2),
            #  [...]
            #  ('druid_broker_query_time_ms_bucket', {'datasource': 'NavigationTiming', 'le': 'inf'}, 2),
            #  ('druid_broker_query_time_ms_count', {'datasource': 'NavigationTiming'}, 2),
            #  ('druid_broker_query_time_ms_sum', {'datasource': 'NavigationTiming'}, 20.0)]
            #
            # 2) counter/gauge
            #    [('druid_coordinator_segment_unneeded_count', {'tier': '_default_tier'}, 0.0)]
            #
            # The idea of the following test is to make sure that after sending
            # one data point for each metric, the sample contains the information
            # needed.
            #
            if 'query' not in metric:
                for sample in prometheus_metric_samples:
                    if prometheus_metric_name == sample[0][0]:
                        if prometheus_metric_labels:
                            for label in prometheus_metric_labels:
                                self.assertTrue(label.lower() in sample[0][1])
                        else:
                            self.assertTrue(sample[0][1] == {})
                        break
            else:
                for sample in [s for s in prometheus_metric_samples if len(s) == 8]:
                    if metric in sample[0][0]:
                        bucket_counter = 0
                        sum_counter = 0
                        count_counter = 0
                        for s in sample:
                            if s[0] == metric + "_sum":
                                sum_counter += 1
                            elif s[0] == metric + "_count":
                                count_counter += 1
                            elif s[0] == metric + "_bucket":
                                bucket_counter += 1
                            else:
                                raise RuntimeError(
                                    'Histogram sample not supported: {}'
                                    .format(s))
                        assertEqual(sum_counter, 1)
                        assertEqual(count_counter, 1)
                        assertEqual(bucket_counter, 6)
                        break
                else:
                    RuntimeError(
                        'The metric {} does not have a valid sample!'
                        .format(metric))


    def test_register_datapoints_count(self):
        datapoints = [

            {"feed": "metrics", "timestamp": "2017-11-14T16:25:39.217Z",
             "service": "druid/broker", "host": "druid1001.eqiad.wmnet:8082",
             "metric": "query/cache/total/numEntries", "value": 5350},

            {"feed": "metrics", "timestamp": "2017-11-14T16:25:39.217Z",
             "service": "druid/broker", "host": "druid1001.eqiad.wmnet:8082",
             "metric": "query/cache/total/sizeBytes", "value": 23951931},

            {"feed": "metrics",
             "timestamp": "2017-11-14T16:25:39.217Z", "service": "druid/broker",
             "host": "druid1001.eqiad.wmnet:8082",
             "metric": "query/cache/total/hits", "value": 358547},
        ]

        for datapoint in datapoints:
            self.collector.register_datapoint(datapoint)

        self.assertEqual(self.collector.datapoints_registered, 3)<|MERGE_RESOLUTION|>--- conflicted
+++ resolved
@@ -65,20 +65,6 @@
                     'metric_name':'druid_broker_query_cache_errors_count',
                     'labels': None
                 },
-<<<<<<< HEAD
-                'query/success/count': {
-                    'metric_name':'druid_broker_query_success_count',
-                    'labels': None
-                },
-                'query/failed/count': {
-                    'metric_name':'druid_broker_query_failed_count',
-                    'labels': None
-                },
-                'query/interrupted/count': {
-                    'metric_name':'druid_broker_query_interrupted_count',
-                    'labels': None
-                }                                               
-=======
                 'query/count': {
                     'metric_name': 'druid_broker_query_count',
                     'labels': None,
@@ -95,7 +81,6 @@
                     'metric_name': 'druid_broker_query_interrupted_count',
                     'labels': None,
                 },
->>>>>>> 0be5f541
             },
             'historical': {
                 'query/time': {
@@ -150,24 +135,10 @@
                     'metric_name': 'druid_historical_segment_scan_pending',
                     'labels': None
                 },
-<<<<<<< HEAD
                 'jetty/numOpenConnections': {
                     'metric_name': 'druid_historical_jetty_numOpenConnections',
                     'labels': None
                 },
-                'query/success/count': {
-                    'metric_name':'druid_historical_query_success_count',
-                    'labels': None
-                },
-                'query/failed/count': {
-                    'metric_name':'druid_historical_query_failed_count',
-                    'labels': None
-                },
-                'query/interrupted/count': {
-                    'metric_name':'druid_historical_query_interrupted_count',
-                    'labels': None
-                }                                           
-=======
                 'query/count': {
                     'metric_name': 'druid_historical_query_count',
                     'labels': None,
@@ -184,7 +155,6 @@
                     'metric_name': 'druid_historical_query_interrupted_count',
                     'labels': None,
                 },
->>>>>>> 0be5f541
             },
             'coordinator': {
                 'segment/assigned/count': {
@@ -356,23 +326,13 @@
             'druid_historical_query_cache_evictions_count',
             'druid_historical_query_cache_timeouts_count',
             'druid_historical_query_cache_errors_count',
-<<<<<<< HEAD
-            'druid_exporter_datapoints_registered_count_total',
             'druid_historical_jetty_numOpenConnections',
             'druid_middlemanager_jetty_numOpenConnections',
-            'druid_broker_query_success_count',
-            'druid_broker_query_failed_count',
-            'druid_broker_query_interrupted_count',  
-            'druid_historical_query_success_count',
-            'druid_historical_query_failed_count',
-            'druid_historical_query_interrupted_count',                                
-=======
             'druid_historical_success_query_count',
             'druid_historical_interrupted_query_count',
             'druid_historical_failed_query_count',
             'druid_historical_query_count',
             'druid_exporter_datapoints_registered_total',
->>>>>>> 0be5f541
         ]
 
     def test_store_histogram(self):
@@ -771,7 +731,6 @@
              "host": "druid1001.eqiad.wmnet:8101", "metric": "ingest/handoff/count", "value": 0,
              "dataSource": "banner_activity_minutely",
              "taskId": ["index_realtime_banner_activity_minutely_2017-12-06T11:00:00.000Z_2_0"]},
-<<<<<<< HEAD
              
             {"feed":"metrics","timestamp":"2019-03-29T20:31:26.826Z","service":"druid/coordinator",
             "host":"ip-10-0-5-184.ec2.internal:9082","version":"0.12.3",
@@ -786,31 +745,6 @@
             "host":"ip-10-0-5-124.ec2.internal:9082","version":"0.12.3",
             "metric":"jetty/numOpenConnections","value":12},
 
-            {"feed":"metrics","timestamp":"2019-04-05T18:27:49.812Z","service":"druid/broker",
-            "host":"ip-10-0-5-240.ec2.internal:9080","version":"0.12.3",
-            "metric":"query/failed/count","value":0},
-
-            {"feed":"metrics","timestamp":"2019-04-05T18:18:49.811Z","service":"druid/broker",
-            "host":"ip-10-0-5-240.ec2.internal:9080","version":"0.12.3",
-            "metric":"query/success/count","value":60},
-            
-            {"feed":"metrics","timestamp":"2019-04-05T18:27:49.812Z","service":"druid/broker",
-            "host":"ip-10-0-5-240.ec2.internal:9080","version":"0.12.3",
-            "metric":"query/interrupted/count","value":0},  
-            
-            {"feed":"metrics","timestamp":"2019-04-05T18:27:49.812Z","service":"druid/historical",
-            "host":"ip-10-0-5-240.ec2.internal:9080","version":"0.12.3",
-            "metric":"query/failed/count","value":0},
-
-            {"feed":"metrics","timestamp":"2019-04-05T18:18:49.811Z","service":"druid/historical",
-            "host":"ip-10-0-5-240.ec2.internal:9080","version":"0.12.3",
-            "metric":"query/success/count","value":60},
-            
-            {"feed":"metrics","timestamp":"2019-04-05T18:27:49.812Z","service":"druid/historical",
-            "host":"ip-10-0-5-240.ec2.internal:9080","version":"0.12.3",
-            "metric":"query/interrupted/count","value":0},                                                      
-=======
-
             {"feed":"metrics", "timestamp":"2019-08-16T13:27:50.945Z", "service":"druid/broker",
              "host":"druid1001.eqiad.wmnet:8082", "metric":"query/count", "value":223},
 
@@ -834,7 +768,6 @@
 
             {"feed":"metrics", "timestamp":"2019-08-16T13:27:50.946Z", "service":"druid/historical",
              "host":"druid1001.eqiad.wmnet:8082", "metric":"query/failed/count", "value":0}
->>>>>>> 0be5f541
         ]
 
         # The following datapoint registration batch should not generate
